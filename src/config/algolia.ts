import algoliasearch from "algoliasearch";
import type { Context } from "hono";
import { env } from "hono/adapter";
import { createFetchRequester } from "@algolia/requester-fetch";

const algolia = (c: Context) => {
  const { ALGOLIA_APP_ID, ALGOLIA_API_KEY } = env<{
    ALGOLIA_APP_ID: string;
    ALGOLIA_API_KEY: string;
  }>(c);

  return algoliaWithEnv(ALGOLIA_APP_ID, ALGOLIA_API_KEY);
<<<<<<< HEAD
}

export const algoliaWithEnv = (appId: string, apiKey: string) => {
  const client = algoliasearch(appId, apiKey, { requester: createFetchRequester() });
=======
};

export const algoliaWithEnv = (appId: string, apiKey: string) => {
  const client = algoliasearch(appId, apiKey);
>>>>>>> 341df8d1
  const index = client.initIndex("nthu_courses");
  return index;
};

export default algolia;<|MERGE_RESOLUTION|>--- conflicted
+++ resolved
@@ -10,17 +10,10 @@
   }>(c);
 
   return algoliaWithEnv(ALGOLIA_APP_ID, ALGOLIA_API_KEY);
-<<<<<<< HEAD
 }
 
 export const algoliaWithEnv = (appId: string, apiKey: string) => {
   const client = algoliasearch(appId, apiKey, { requester: createFetchRequester() });
-=======
-};
-
-export const algoliaWithEnv = (appId: string, apiKey: string) => {
-  const client = algoliasearch(appId, apiKey);
->>>>>>> 341df8d1
   const index = client.initIndex("nthu_courses");
   return index;
 };
